"""
This is the main script from which all training runs are started.
"""
import os
import sys
import time
import importlib
import mlflow
import hydra
import gym
import wandb
from stable_baselines3.common.logger import configure
from stable_baselines3.common.callbacks import CheckpointCallback
from stable_baselines3.her.her import HerReplayBuffer
from omegaconf import DictConfig, OmegaConf, open_dict
from custom_envs.register_envs import register_custom_envs
from util.mlflow_util import setup_mlflow, get_hyperopt_score, log_params_from_omegaconf_dict
from util.util import get_git_label, set_global_seeds, flatten_dictConf
from util.custom_logger import FixedHumanOutputFormat, MLFlowOutputFormat, WandBOutputFormat
from util.custom_eval_callback import CustomEvalCallback

sys.path.append(os.getcwd())
# make git_label available in hydra
OmegaConf.register_new_resolver("git_label", get_git_label)


def train(baseline, train_env, eval_env, cfg, logger):
    total_steps = cfg.eval_after_n_steps * cfg.n_epochs
    callback = []
    if cfg.save_model_freq > 0:
        checkpoint_callback = CheckpointCallback(save_freq=cfg.save_model_freq, save_path=logger.get_dir())
        callback.append(checkpoint_callback)
    eval_callback = CustomEvalCallback(eval_env,
                                       agent=baseline,
                                       log_path=logger.get_dir(),
                                       render_args=cfg.render_args,
                                       eval_freq=cfg.eval_after_n_steps,
                                       n_eval_episodes=cfg.n_test_rollouts,
                                       early_stop_last_n=cfg.early_stop_last_n,
                                       early_stop_data_column=cfg.early_stop_data_column,
                                       early_stop_threshold=cfg.early_stop_threshold,
                                       logger=logger)
    # Create the callback list
    callback.append(eval_callback)
    training_finished = False
    try:
        baseline.learn(total_timesteps=total_steps, callback=callback, log_interval=None)
        training_finished = True
    except ValueError as e:
        logger.error(f"The experiment failed with error {e}")
        logger.error("If this error happened because of a tensor with NaNs in it, that is probably because the chosen "
                     "hyperparameters made the algorithm unstable.")
    train_env.close()
    eval_env.close()
    if training_finished:
        logger.info("Training finished!")
    return training_finished


def launch(cfg, logger, kwargs):
    set_global_seeds(cfg.seed)
    algo_name = cfg['algorithm'].name
    with open_dict(cfg):
        del cfg['algorithm']['name']  # remove name as we pass all arguments to the model constructor
    try:
        baseline_class = getattr(importlib.import_module('stable_baselines3.' + algo_name), algo_name.upper())
    except ModuleNotFoundError:
        baseline_class = getattr(importlib.import_module('custom_algorithms.' + algo_name), algo_name.upper())
    if cfg.env.endswith('-state-v0') or cfg.env.endswith('-vision-v0'):  # if the environment is an RLBench env
        from custom_envs.wrappers.rl_bench_wrapper import RLBenchWrapper
        render_mode = None
        # For RLBench envs, we can either not render at all, display train AND test, or record train or test or both
        # record will overwrite display
        # e.g. render_args=[['display',1],['record',1]] will have the same effect
        # as render_args=[['none',1],['record',1]]
        if cfg.render_args[0][0] == 'display' or cfg.render_args[1][0] == 'display':
            render_mode = 'human'
        if cfg.render_args[0][0] == 'record' or cfg.render_args[1][0] == 'record':
            render_mode = 'rgb_array'
        # there can be only one PyRep instance per process, therefore train_env == eval_env
        rlbench_env = gym.make(cfg.env, render_mode=render_mode, **cfg.env_kwargs)
        train_env = RLBenchWrapper(rlbench_env, "train")
        eval_env = RLBenchWrapper(rlbench_env, "eval")
    else:
        train_env = gym.make(cfg.env, **cfg.env_kwargs)
        eval_env = gym.make(cfg.env, **cfg.env_kwargs)
    alg_kwargs = OmegaConf.to_container(cfg.algorithm)
    if cfg.restore_policy is not None:
        baseline = baseline_class.load(cfg.restore_policy, **alg_kwargs, env=train_env, **kwargs)
<<<<<<< HEAD
    elif 'using_her' in cfg and cfg.using_her:  # enable with +replay_buffer=her
        # if learning_starts < max_episode_steps, learning starts before the first episode is stored
        if 'learning_starts' in alg_kwargs:
           alg_kwargs['learning_starts'] = max(alg_kwargs['learning_starts'], train_env._max_episode_steps)
        else:
           alg_kwargs['learning_starts'] = train_env._max_episode_steps
        baseline = baseline_class(policy='MultiInputPolicy', env=train_env, replay_buffer_class=HerReplayBuffer,
                                  **alg_kwargs, **kwargs)
    else:
=======
    else:
        if 'replay_buffer_class' in alg_kwargs and alg_kwargs['replay_buffer_class'] == 'HerReplayBuffer':
            alg_kwargs['replay_buffer_class'] = HerReplayBuffer
            # if learning_starts < max_episode_steps, learning starts before the first episode is stored
            if 'learning_starts' in alg_kwargs:
               alg_kwargs['learning_starts'] = max(alg_kwargs['learning_starts'], train_env._max_episode_steps)
            else:
               alg_kwargs['learning_starts'] = train_env._max_episode_steps
>>>>>>> 22cf2020
        baseline = baseline_class(policy='MultiInputPolicy', env=train_env, **alg_kwargs, **kwargs)
    baseline.set_logger(logger)
    logger.info("Launching training")
    return train(baseline, train_env, eval_env, cfg, logger)


@hydra.main(config_name="main", config_path="../conf")
def main(cfg: DictConfig) -> (float, int):
    run_dir = os.getcwd()
    if cfg.restore_policy is not None:
        run_dir = os.path.split(cfg.restore_policy)[:-1][0]
        run_dir = run_dir + "_restored"

    if 'performance_testing_conditions' in cfg:
        cfg['n_epochs'] = int(cfg['performance_testing_conditions']['max_steps'] / cfg['eval_after_n_steps'])

    register_custom_envs()
    setup_mlflow(cfg)
    run_name = cfg['algorithm']['name'] + '_' + cfg['env']
    with mlflow.start_run(run_name=run_name) as mlflow_run:
        if run_dir is not None:
            mlflow.log_param('log_dir', run_dir)

        # Output will only be logged appropriately after configuring the logger in the following lines:
        logger = configure(folder=run_dir, format_strings=[])
        logger.output_formats.append(FixedHumanOutputFormat(sys.stdout))
        logger.output_formats.append(FixedHumanOutputFormat(os.path.join(run_dir, "train.log")))
        logger.output_formats.append(MLFlowOutputFormat())
        if cfg["wandb"]:
            non_nested_cfg = flatten_dictConf(cfg)
            os.environ["WANDB_START_METHOD"] = "thread"
            wandb_args = dict(project=cfg.project_name if cfg.project_name else run_name,
                    config=non_nested_cfg)
            if 'entity' in cfg:
                wandb_args['entity'] = cfg['entity']
            if 'group' in cfg:
                wandb_args['group'] = cfg['group']
            if 'tags' in cfg:
                wandb_args['tags'] = cfg['tags']
            wandb.init(**wandb_args)
            logger.output_formats.append(WandBOutputFormat())
        logger.info("Starting training with the following configuration:")
        logger.info(OmegaConf.to_yaml(cfg))
        logger.info(f"Log directory: {run_dir}")
        # End configure logger
        active_mlflow_run = mlflow.active_run()
        print(f"Active mlflow run_id: {active_mlflow_run.info.run_id}")

        logger.info(f"Starting process id: {os.getpid()}")

        if cfg['seed'] == 0:
            cfg['seed'] = int(time.time())

        log_params_from_omegaconf_dict(cfg)
        OmegaConf.save(config=cfg, f='params.yaml')

        kwargs = {}
        training_finished = launch(cfg, logger, kwargs)

        logger.info("Finishing main training function.")
        logger.info(f"MLflow run: {mlflow_run}.")
        if training_finished:
            hyperopt_score, n_epochs = get_hyperopt_score(cfg, mlflow_run)
        else:
            hyperopt_score, n_epochs = 0, cfg["n_epochs"]
        mlflow.log_metric("hyperopt_score", hyperopt_score)
        if cfg["wandb"]:
            wandb.log({"hyperopt_score": hyperopt_score})
            wandb.finish()
        logger.info(f"Hyperopt score: {hyperopt_score}, epochs: {n_epochs}.")
        try:
            with open(os.path.join(run_dir, 'train.log'), 'r') as logfile:
                log_text = logfile.read()
                mlflow.log_text(log_text, 'train.log')
        except:
            logger.info('Could not open logfile and log it in mlflow.')
        run_id = mlflow.active_run().info.run_id

    return hyperopt_score, n_epochs, run_id


if __name__ == '__main__':
    main()<|MERGE_RESOLUTION|>--- conflicted
+++ resolved
@@ -87,17 +87,6 @@
     alg_kwargs = OmegaConf.to_container(cfg.algorithm)
     if cfg.restore_policy is not None:
         baseline = baseline_class.load(cfg.restore_policy, **alg_kwargs, env=train_env, **kwargs)
-<<<<<<< HEAD
-    elif 'using_her' in cfg and cfg.using_her:  # enable with +replay_buffer=her
-        # if learning_starts < max_episode_steps, learning starts before the first episode is stored
-        if 'learning_starts' in alg_kwargs:
-           alg_kwargs['learning_starts'] = max(alg_kwargs['learning_starts'], train_env._max_episode_steps)
-        else:
-           alg_kwargs['learning_starts'] = train_env._max_episode_steps
-        baseline = baseline_class(policy='MultiInputPolicy', env=train_env, replay_buffer_class=HerReplayBuffer,
-                                  **alg_kwargs, **kwargs)
-    else:
-=======
     else:
         if 'replay_buffer_class' in alg_kwargs and alg_kwargs['replay_buffer_class'] == 'HerReplayBuffer':
             alg_kwargs['replay_buffer_class'] = HerReplayBuffer
@@ -106,7 +95,6 @@
                alg_kwargs['learning_starts'] = max(alg_kwargs['learning_starts'], train_env._max_episode_steps)
             else:
                alg_kwargs['learning_starts'] = train_env._max_episode_steps
->>>>>>> 22cf2020
         baseline = baseline_class(policy='MultiInputPolicy', env=train_env, **alg_kwargs, **kwargs)
     baseline.set_logger(logger)
     logger.info("Launching training")
