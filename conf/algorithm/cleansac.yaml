name: 'cleansac'

<<<<<<< HEAD
learning_rate: 0.001
gamma: 0.96
tau: 0.07
use_her: False
ent_coef: auto
learning_starts: 1000
=======
learning_rate: 0.0003
buffer_size: 1_000_000
learning_starts: 100
batch_size: 256
tau: 0.005
gamma: 0.99
ent_coef: auto
use_her: True
n_critics: 2
>>>>>>> 8e835af3
<|MERGE_RESOLUTION|>--- conflicted
+++ resolved
@@ -1,13 +1,5 @@
 name: 'cleansac'
 
-<<<<<<< HEAD
-learning_rate: 0.001
-gamma: 0.96
-tau: 0.07
-use_her: False
-ent_coef: auto
-learning_starts: 1000
-=======
 learning_rate: 0.0003
 buffer_size: 1_000_000
 learning_starts: 100
@@ -16,5 +8,4 @@
 gamma: 0.99
 ent_coef: auto
 use_her: True
-n_critics: 2
->>>>>>> 8e835af3
+n_critics: 2