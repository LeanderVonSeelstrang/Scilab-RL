"""
All custom environments must be registered here, otherwise they won't be found.
"""
from gymnasium.envs.registration import register
import highway_env
from metaworld.envs import ALL_V2_ENVIRONMENTS_GOAL_OBSERVABLE
from utils.custom_wrappers import MakeDictObs
RESET = R = "r"  # Initial Reset position of the agent
GOAL = G = "g"
COMBINED = C = "c"  # These cells can be selected as goal or reset locations

class MazeMap:

    OPEN = [
        [1, 1, 1, 1, 1, 1, 1],
        [1, 0, 0, 0, 0, 0, 1],
        [1, 0, 0, 0, 0, 0, 1],
        [1, 0, 0, 0, 0, 0, 1],
        [1, 1, 1, 1, 1, 1, 1],
    ]
    OPEN_DIVERSE_G = [
        [1, 1, 1, 1, 1, 1, 1],
        [1, R, G, G, G, G, 1],
        [1, G, G, G, G, G, 1],
        [1, G, G, G, G, G, 1],
        [1, 1, 1, 1, 1, 1, 1],
    ]
    OPEN_DIVERSE_GR = [
        [1, 1, 1, 1, 1, 1, 1],
        [1, C, C, C, C, C, 1],
        [1, C, C, C, C, C, 1],
        [1, C, C, C, C, C, 1],
        [1, 1, 1, 1, 1, 1, 1],
    ]
    SMALL_OPEN_DIVERSE_GR = [
        [1, 1, 1, 1, 1],
        [1, C, C, C, 1],
        [1, C, C, C, 1],
        [1, C, C, C, 1],
        [1, 1, 1, 1, 1],
    ]
    SMALL_OPEN_DIVERSE_G = [
        [1, 1, 1, 1, 1],
        [1, G, G, G, 1],
        [1, G, G, G, 1],
        [1, G, G, G, 1],
        [1, 1, 1, 1, 1],
    ]
    MEDIUM_CUSTOM_DIVERSE_GR = [[1, 1, 1, 1, 1, 1, 1, 1],
                              [1, C, C, 1, 1, C, C, 1],
                              [1, C, C, 1, C, C, C, 1],
                              [1, 1, C, C, C, 1, 1, 1],
                              [1, C, C, 1, C, C, C, 1],
                              [1, C, 1, C, C, 1, C, 1],
                              [1, C, C, C, 1, C, C, 1],
                              [1, 1, 1, 1, 1, 1, 1, 1]]
    name2map = {"open": OPEN,
                "open_dg": OPEN_DIVERSE_G,
                "open_dgr": OPEN_DIVERSE_GR,
                "small_open_dg": SMALL_OPEN_DIVERSE_G,
                "small_open_dgr": SMALL_OPEN_DIVERSE_GR,
                "medium_custom_dgr": MEDIUM_CUSTOM_DIVERSE_GR,
                }

def _merge(a, b):
    a.update(b)
    return a

def register_custom_envs():

    ## Custom Ant environments
    for reward_type in ["sparse", "sparseneg", "dense"]:
        for fs in [5,10,15,20]:
            for dt in [0.5,1.0,1.5]:
                for map in MazeMap.name2map.keys():
                    for continuing_task in [1, 0]:
                        for reset_target in [1, 0]:
                                for max_ep_Steps in [300, 500, 700]:
                                    kwargs = {
                                        "reward_type": reward_type,
                                        'frame_skip': fs,
                                        "distance_threshold": dt,
                                        "maze_map": MazeMap.name2map[map],
                                        "continuing_task": continuing_task,
                                        "reset_target": reset_target,
                                    }
                                    register(id=f'AntGym-{reward_type}-{fs}-{dt}-{map}-c{continuing_task}-rt{reset_target}-s{max_ep_Steps}-v0',
                                        entry_point='custom_envs.maze.ant_env:AntGymMod',
                                        kwargs = kwargs,
                                        max_episode_steps = max_ep_Steps,
                                        )
    ## Custom PointMaze environments
    for reward_type in ["sparse", "sparseneg", "dense"]:
            for dt in [0.5, 1.0, 1.5]:
                for map in MazeMap.name2map.keys():
                    for continuing_task in [1, 0]:
                        for reset_target in [1, 0]:
                            for max_ep_Steps in [300, 500, 700]:
                                kwargs = {
                                    "reward_type": reward_type,
                                    "distance_threshold": dt,
                                    "maze_map": MazeMap.name2map[map],
                                    "continuing_task": continuing_task,
                                    "reset_target": reset_target,
                                }
                                register(
                                    id=f'PointGym-{reward_type}-{dt}-{map}-c{continuing_task}-rt{reset_target}-s{max_ep_Steps}-v0',
                                    entry_point='custom_envs.maze.point_env:PointGymMod',
                                    kwargs=kwargs,
                                    max_episode_steps=max_ep_Steps,
                                )
                                for n_obj in range(5):
                                    obj_kwargs = kwargs.copy()
                                    obj_kwargs['n_objects'] = n_obj
                                    register(
                                        id=f'PointObjGym-{reward_type}-o{n_obj}-{dt}-{map}-c{continuing_task}-rt{reset_target}-s{max_ep_Steps}-v0',
                                        entry_point='custom_envs.maze.point_obj_env:PointObjEnv',
                                        kwargs=obj_kwargs,
                                        max_episode_steps=max_ep_Steps,
                                    )
    # kwargs = {
    #     "reward_type": reward_type,
    #     "distance_threshold": 0.45,
    #     "maze_map": MazeMap.name2map["small_open_dgr"],
    #     "continuing_task": 1,
    #     "reset_target": 0,
    #     "n_objects": 4,
    # }
    # register(
    #     id=f'PointObjGym-v0',
    #     entry_point='custom_envs.maze.point_obj_env:PointObjEnv',
    #     kwargs=kwargs,
    #     max_episode_steps=700,
    # )
    kwargs = {'reward_type': 'sparse'}
    register(id="FetchPlaceOnTable-v2",
             entry_point="custom_envs.fetch.pick_and_place_table:MujocoFetchPickAndPlaceOnTableEnv",
             kwargs=kwargs,
             max_episode_steps=50,
             )

<<<<<<< HEAD

=======
>>>>>>> a553e4ea
    register(
        id='parking-limited-v0',
        entry_point='highway_env.envs:ParkingEnv',
        max_episode_steps=100,
    )

    register_metaworld_envs()


def register_metaworld_envs():
    for env_name, env_class in ALL_V2_ENVIRONMENTS_GOAL_OBSERVABLE.items():
        for env_type in ["original", "sparse", "dense"]:
            """
            original - don't use the MakeDictObs wrapper
            sparse - use the MakeDictObs wrapper and sparse rewards
            dense - use the MakeDictObs wrapper and dense rewards
            """
            def make_variable_goal_env(environment_class, environment_type):
                def variable_goal_env(**kwargs):
                    """
                    set _freeze_rand_vec to False after instantiation so that the goal is not always the same.
                    """
                    env = environment_class(**kwargs)
                    env._freeze_rand_vec = False
                    if environment_type == "original":
                        pass
                    elif environment_type == "sparse":
                        env = MakeDictObs(env, dense=False)
                    elif environment_type == "dense":
                        env = MakeDictObs(env, dense=True)
                    else:
                        raise ValueError(f"unknown environment type {environment_type}")
                    return env

                return variable_goal_env

            if env_type == "original":
                register(id=f"MetaW-{env_name[:-len('-goal-observable')]}", entry_point=make_variable_goal_env(env_class, env_type), max_episode_steps=500)
            elif env_type == "sparse":
                register(id=f"MetaW-{env_name[:-len('-goal-observable')]}-sparse", entry_point=make_variable_goal_env(env_class, env_type), max_episode_steps=500)
            elif env_type == "dense":
                register(id=f"MetaW-{env_name[:-len('-goal-observable')]}-dense", entry_point=make_variable_goal_env(env_class, env_type), max_episode_steps=500)<|MERGE_RESOLUTION|>--- conflicted
+++ resolved
@@ -132,17 +132,22 @@
     #     kwargs=kwargs,
     #     max_episode_steps=700,
     # )
-    kwargs = {'reward_type': 'sparse'}
-    register(id="FetchPlaceOnTable-v2",
-             entry_point="custom_envs.fetch.pick_and_place_table:MujocoFetchPickAndPlaceOnTableEnv",
-             kwargs=kwargs,
-             max_episode_steps=50,
-             )
 
-<<<<<<< HEAD
+    register(id='Reach1DOF-v0',
+             entry_point='custom_envs.reach1dof.reach1dof_env:Reach1DOFEnv',
+             max_episode_steps=50)
 
-=======
->>>>>>> a553e4ea
+    for n_objects in range(3):
+        register(id=f'Hook-o{n_objects}-v1',
+                 entry_point='custom_envs.hook.hook_env:HookEnv',
+                 kwargs={'n_objects': n_objects},
+                 max_episode_steps=max(50, 100 * n_objects))
+
+        register(id=f'ButtonUnlock-o{n_objects}-v1',
+                 entry_point='custom_envs.button_unlock.button_unlock_env:ButtonUnlockEnv',
+                 kwargs={'n_buttons': n_objects+1},
+                 max_episode_steps=max(50, 50*n_objects))
+
     register(
         id='parking-limited-v0',
         entry_point='highway_env.envs:ParkingEnv',
