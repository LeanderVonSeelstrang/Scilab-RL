"""
All custom environments must be registered here, otherwise they won't be found.
"""
from gymnasium.envs.registration import register
from metaworld.envs import ALL_V2_ENVIRONMENTS_GOAL_OBSERVABLE
from utils.custom_wrappers import MakeDictObs

RESET = R = "r"  # Initial Reset position of the agent
GOAL = G = "g"
COMBINED = C = "c"  # These cells can be selected as goal or reset locations

<<<<<<< HEAD
OPEN = [
    [1, 1, 1, 1, 1, 1, 1],
    [1, 0, 0, 0, 0, 0, 1],
    [1, 0, 0, 0, 0, 0, 1],
    [1, 0, 0, 0, 0, 0, 1],
    [1, 1, 1, 1, 1, 1, 1],
]
OPEN_DIVERSE_G = [
    [1, 1, 1, 1, 1, 1, 1],
    [1, R, G, G, G, G, 1],
    [1, G, G, G, G, G, 1],
    [1, G, G, G, G, G, 1],
    [1, 1, 1, 1, 1, 1, 1],
]

OPEN_DIVERSE_GR = [
    [1, 1, 1, 1, 1, 1, 1],
    [1, C, C, C, C, C, 1],
    [1, C, C, C, C, C, 1],
    [1, C, C, C, C, C, 1],
    [1, 1, 1, 1, 1, 1, 1],
]
SMALL_OPEN_DIVERSE_GR = [
    [1, 1, 1, 1, 1],
    [1, C, C, C, 1],
    [1, C, C, C, 1],
    [1, C, C, C, 1],
    [1, 1, 1, 1, 1],
]

SMALL_OPEN_DIVERSE_G = [
    [1, 1, 1, 1, 1],
    [1, G, G, G, 1],
    [1, G, G, G, 1],
    [1, G, G, G, 1],
    [1, 1, 1, 1, 1],
]

=======
class MazeMap:

    OPEN = [
        [1, 1, 1, 1, 1, 1, 1],
        [1, 0, 0, 0, 0, 0, 1],
        [1, 0, 0, 0, 0, 0, 1],
        [1, 0, 0, 0, 0, 0, 1],
        [1, 1, 1, 1, 1, 1, 1],
    ]
    OPEN_DIVERSE_G = [
        [1, 1, 1, 1, 1, 1, 1],
        [1, R, G, G, G, G, 1],
        [1, G, G, G, G, G, 1],
        [1, G, G, G, G, G, 1],
        [1, 1, 1, 1, 1, 1, 1],
    ]
    OPEN_DIVERSE_GR = [
        [1, 1, 1, 1, 1, 1, 1],
        [1, C, C, C, C, C, 1],
        [1, C, C, C, C, C, 1],
        [1, C, C, C, C, C, 1],
        [1, 1, 1, 1, 1, 1, 1],
    ]
    SMALL_OPEN_DIVERSE_GR = [
        [1, 1, 1, 1, 1],
        [1, C, C, C, 1],
        [1, C, C, C, 1],
        [1, C, C, C, 1],
        [1, 1, 1, 1, 1],
    ]
    SMALL_OPEN_DIVERSE_G = [
        [1, 1, 1, 1, 1],
        [1, G, G, G, 1],
        [1, G, G, G, 1],
        [1, G, G, G, 1],
        [1, 1, 1, 1, 1],
    ]
    MEDIUM_CUSTOM_DIVERSE_GR = [[1, 1, 1, 1, 1, 1, 1, 1],
                              [1, C, C, 1, 1, C, C, 1],
                              [1, C, C, 1, C, C, C, 1],
                              [1, 1, C, C, C, 1, 1, 1],
                              [1, C, C, 1, C, C, C, 1],
                              [1, C, 1, C, C, 1, C, 1],
                              [1, C, C, C, 1, C, C, 1],
                              [1, 1, 1, 1, 1, 1, 1, 1]]
    name2map = {"open": OPEN,
                "open_dg": OPEN_DIVERSE_G,
                "open_dgr": OPEN_DIVERSE_GR,
                "small_open_dg": SMALL_OPEN_DIVERSE_G,
                "small_open_dgr": SMALL_OPEN_DIVERSE_GR,
                "medium_custom_dgr": MEDIUM_CUSTOM_DIVERSE_GR,
                }
>>>>>>> dacc80f8

def _merge(a, b):
    a.update(b)
    return a


def register_custom_envs():
    for n_objects in range(5):
        for gripper_goal in ['gripper_none', 'gripper_random', 'gripper_above']:
            if gripper_goal != 'gripper_random' and n_objects == 0:  # Disallow because there would be no goal
                continue
            distance_threshold = 0.05  # was originally 0.05
            register(id=f'Blocks-o{n_objects}-{gripper_goal}-v1',
                     entry_point='custom_envs.blocks.blocks_env:BlocksEnv',
                     kwargs={'n_objects': n_objects, 'gripper_goal': gripper_goal,
                             'distance_threshold': distance_threshold},
                     max_episode_steps=max(50, 50 * n_objects))

    ## Custom Ant environments
    for reward_type in ["sparse", "dense"]:
<<<<<<< HEAD
        suffix = "Dense" if reward_type == "dense" else ""
        kwargs = {
            "reward_type": reward_type,
        }

        register(id=f'AntGymnasiumMod{suffix}-dt15-openDGR-v0',
                 entry_point='custom_envs.ant.ant_env:AntGymMod',
                 kwargs=_merge(
                     {
                         "continuing_task": False,  # No new goal will be generated when a goal is reached
                         "distance_threshold": 1.5,
                         "maze_map": OPEN_DIVERSE_GR,
                     },
                     kwargs,
                 ),
                 max_episode_steps=700,
                 )
        register(id=f'AntGymnasiumMod{suffix}-dt15-openDG-v0',
                 entry_point='custom_envs.ant.ant_env:AntGymMod',
                 kwargs=_merge(
                     {
                         "continuing_task": False,  # No new goal will be generated when a goal is reached
                         "distance_threshold": 1.5,
                         "maze_map": OPEN_DIVERSE_G,
                     },
                     kwargs,
                 ),
                 max_episode_steps=700,
                 )
        register(id=f'AntGymnasiumMod{suffix}-dt15-small-openDGR-v0',
                 entry_point='custom_envs.ant.ant_env:AntGymMod',
                 kwargs=_merge(
                     {
                         "continuing_task": False,  # No new goal will be generated when a goal is reached
                         "distance_threshold": 1.5,
                         "maze_map": SMALL_OPEN_DIVERSE_GR,
                     },
                     kwargs,
                 ),
                 max_episode_steps=700,
                 )
        register(id=f'AntGymnasiumMod{suffix}-dt15-small-openDG-v0',
                 entry_point='custom_envs.ant.ant_env:AntGymMod',
                 kwargs=_merge(
                     {
                         "continuing_task": False,  # No new goal will be generated when a goal is reached
                         "distance_threshold": 1.5,
                         "maze_map": SMALL_OPEN_DIVERSE_G,
                     },
                     kwargs,
                 ),
                 max_episode_steps=700,
                 )
=======
        for dt in [0.5,1.0,1.5]:
            for map in MazeMap.name2map.keys():
                for continuing_task in [1, 0]:
                    for reset_target in [1, 0]:
                            for max_ep_Steps in [300, 500, 700]:
                                kwargs = {
                                    "reward_type": reward_type,
                                }
                                register(id=f'AntGym-{reward_type}-{dt}-{map}-c{continuing_task}-rt{reset_target}-s{max_ep_Steps}-v0',
                                    entry_point='custom_envs.maze.ant_env:AntGymMod',
                                    kwargs = _merge(
                                        {
                                            "distance_threshold": dt,
                                            "maze_map": MazeMap.name2map[map],
                                            "continuing_task": continuing_task,
                                            "reset_target": reset_target,
                                        },
                                        kwargs,
                                    ),
                                    max_episode_steps = max_ep_Steps,
                                    )
        ## Custom PointMaze environments
        for reward_type in ["sparse", "dense"]:
            for dt in [0.5, 1.0, 1.5]:
                for map in MazeMap.name2map.keys():
                    for continuing_task in [1, 0]:
                        for reset_target in [1, 0]:
                            for max_ep_Steps in [300, 500, 700]:
                                kwargs = {
                                    "reward_type": reward_type,
                                }
                                register(
                                    id=f'PointGym-{reward_type}-{dt}-{map}-c{continuing_task}-rt{reset_target}-s{max_ep_Steps}-v0',
                                    entry_point='custom_envs.maze.point_env:PointGymMod',
                                    kwargs=_merge(
                                        {
                                            "distance_threshold": dt,
                                            "maze_map": MazeMap.name2map[map],
                                            "continuing_task": continuing_task,
                                            "reset_target": reset_target,
                                        },
                                        kwargs,
                                    ),
                                    max_episode_steps=max_ep_Steps,
                                    )
>>>>>>> dacc80f8

    register(id='Reach1DOF-v0',
             entry_point='custom_envs.reach1dof.reach1dof_env:Reach1DOFEnv',
             max_episode_steps=50)

    register(id="MoonlanderWorld-dodge-simple-v0",
             entry_point="custom_envs.moonlander.moonlander_env:MoonlanderWorldEnv",
             kwargs={'task': 'dodge', 'reward_function': 'simple'},
             max_episode_steps=500)
    register(id="MoonlanderWorld-dodge-gaussian-v0",
             entry_point="custom_envs.moonlander.moonlander_env:MoonlanderWorldEnv",
             kwargs={'task': 'dodge', 'reward_function': 'gaussian'},
             max_episode_steps=500)
    register(id="MoonlanderWorld-dodge-pos_neg-v0",
             entry_point="custom_envs.moonlander.moonlander_env:MoonlanderWorldEnv",
             kwargs={'task': 'dodge', 'reward_function': 'pos_neg'},
             max_episode_steps=500)
    register(id="MoonlanderWorld-collect-simple-v0",
             entry_point="custom_envs.moonlander.moonlander_env:MoonlanderWorldEnv",
             kwargs={'task': 'collect', 'reward_function': 'simple'},
             max_episode_steps=500)
    register(id="MoonlanderWorld-collect-gaussian-v0",
             entry_point="custom_envs.moonlander.moonlander_env:MoonlanderWorldEnv",
             kwargs={'task': 'collect', 'reward_function': 'gaussian'},
             max_episode_steps=500)
    register(id="MoonlanderWorld-collect-pos_neg-v0",
             entry_point="custom_envs.moonlander.moonlander_env:MoonlanderWorldEnv",
             kwargs={'task': 'collect', 'reward_function': 'pos_neg'},
             max_episode_steps=500)

    register(id="MetaEnv-simple-v0",
             entry_point="custom_envs.moonlander.meta_env:MetaEnv",
             kwargs={'reward_function': 'simple'},
             max_episode_steps=500)
    register(id="MetaEnv-gaussian-v0",
             entry_point="custom_envs.moonlander.meta_env:MetaEnv",
             kwargs={'reward_function': 'gaussian'},
             max_episode_steps=500)
    register(id="MetaEnv-pos_neg-v0",
             entry_point="custom_envs.moonlander.meta_env:MetaEnv",
             kwargs={'reward_function': 'pos_neg'},
             max_episode_steps=500)

    for n_objects in range(3):
        register(id=f'Hook-o{n_objects}-v1',
                 entry_point='custom_envs.hook.hook_env:HookEnv',
                 kwargs={'n_objects': n_objects},
                 max_episode_steps=max(50, 100 * n_objects))

        register(id=f'ButtonUnlock-o{n_objects}-v1',
                 entry_point='custom_envs.button_unlock.button_unlock_env:ButtonUnlockEnv',
                 kwargs={'n_buttons': n_objects + 1},
                 max_episode_steps=max(50, 50 * n_objects))

    register(
        id='parking-limited-v0',
        entry_point='highway_env.envs:ParkingEnv',
        max_episode_steps=100,
    )

    register_metaworld_envs()


def register_metaworld_envs():
    for env_name, env_class in ALL_V2_ENVIRONMENTS_GOAL_OBSERVABLE.items():
        for env_type in ["original", "sparse", "dense"]:
            """
            original - don't use the MakeDictObs wrapper
            sparse - use the MakeDictObs wrapper and sparse rewards
            dense - use the MakeDictObs wrapper and dense rewards
            """

            def make_variable_goal_env(environment_class, environment_type):
                def variable_goal_env(**kwargs):
                    """
                    set _freeze_rand_vec to False after instantiation so that the goal is not always the same.
                    """
                    env = environment_class(**kwargs)
                    env._freeze_rand_vec = False
                    if environment_type == "original":
                        pass
                    elif environment_type == "sparse":
                        env = MakeDictObs(env, dense=False)
                    elif environment_type == "dense":
                        env = MakeDictObs(env, dense=True)
                    else:
                        raise ValueError(f"unknown environment type {environment_type}")
                    return env

                return variable_goal_env

            if env_type == "original":
                register(id=f"MetaW-{env_name[:-len('-goal-observable')]}",
                         entry_point=make_variable_goal_env(env_class, env_type), max_episode_steps=500)
            elif env_type == "sparse":
                register(id=f"MetaW-{env_name[:-len('-goal-observable')]}-sparse",
                         entry_point=make_variable_goal_env(env_class, env_type), max_episode_steps=500)
            elif env_type == "dense":
                register(id=f"MetaW-{env_name[:-len('-goal-observable')]}-dense",
                         entry_point=make_variable_goal_env(env_class, env_type), max_episode_steps=500)<|MERGE_RESOLUTION|>--- conflicted
+++ resolved
@@ -9,46 +9,6 @@
 GOAL = G = "g"
 COMBINED = C = "c"  # These cells can be selected as goal or reset locations
 
-<<<<<<< HEAD
-OPEN = [
-    [1, 1, 1, 1, 1, 1, 1],
-    [1, 0, 0, 0, 0, 0, 1],
-    [1, 0, 0, 0, 0, 0, 1],
-    [1, 0, 0, 0, 0, 0, 1],
-    [1, 1, 1, 1, 1, 1, 1],
-]
-OPEN_DIVERSE_G = [
-    [1, 1, 1, 1, 1, 1, 1],
-    [1, R, G, G, G, G, 1],
-    [1, G, G, G, G, G, 1],
-    [1, G, G, G, G, G, 1],
-    [1, 1, 1, 1, 1, 1, 1],
-]
-
-OPEN_DIVERSE_GR = [
-    [1, 1, 1, 1, 1, 1, 1],
-    [1, C, C, C, C, C, 1],
-    [1, C, C, C, C, C, 1],
-    [1, C, C, C, C, C, 1],
-    [1, 1, 1, 1, 1, 1, 1],
-]
-SMALL_OPEN_DIVERSE_GR = [
-    [1, 1, 1, 1, 1],
-    [1, C, C, C, 1],
-    [1, C, C, C, 1],
-    [1, C, C, C, 1],
-    [1, 1, 1, 1, 1],
-]
-
-SMALL_OPEN_DIVERSE_G = [
-    [1, 1, 1, 1, 1],
-    [1, G, G, G, 1],
-    [1, G, G, G, 1],
-    [1, G, G, G, 1],
-    [1, 1, 1, 1, 1],
-]
-
-=======
 class MazeMap:
 
     OPEN = [
@@ -101,7 +61,6 @@
                 "small_open_dgr": SMALL_OPEN_DIVERSE_GR,
                 "medium_custom_dgr": MEDIUM_CUSTOM_DIVERSE_GR,
                 }
->>>>>>> dacc80f8
 
 def _merge(a, b):
     a.update(b)
@@ -122,61 +81,6 @@
 
     ## Custom Ant environments
     for reward_type in ["sparse", "dense"]:
-<<<<<<< HEAD
-        suffix = "Dense" if reward_type == "dense" else ""
-        kwargs = {
-            "reward_type": reward_type,
-        }
-
-        register(id=f'AntGymnasiumMod{suffix}-dt15-openDGR-v0',
-                 entry_point='custom_envs.ant.ant_env:AntGymMod',
-                 kwargs=_merge(
-                     {
-                         "continuing_task": False,  # No new goal will be generated when a goal is reached
-                         "distance_threshold": 1.5,
-                         "maze_map": OPEN_DIVERSE_GR,
-                     },
-                     kwargs,
-                 ),
-                 max_episode_steps=700,
-                 )
-        register(id=f'AntGymnasiumMod{suffix}-dt15-openDG-v0',
-                 entry_point='custom_envs.ant.ant_env:AntGymMod',
-                 kwargs=_merge(
-                     {
-                         "continuing_task": False,  # No new goal will be generated when a goal is reached
-                         "distance_threshold": 1.5,
-                         "maze_map": OPEN_DIVERSE_G,
-                     },
-                     kwargs,
-                 ),
-                 max_episode_steps=700,
-                 )
-        register(id=f'AntGymnasiumMod{suffix}-dt15-small-openDGR-v0',
-                 entry_point='custom_envs.ant.ant_env:AntGymMod',
-                 kwargs=_merge(
-                     {
-                         "continuing_task": False,  # No new goal will be generated when a goal is reached
-                         "distance_threshold": 1.5,
-                         "maze_map": SMALL_OPEN_DIVERSE_GR,
-                     },
-                     kwargs,
-                 ),
-                 max_episode_steps=700,
-                 )
-        register(id=f'AntGymnasiumMod{suffix}-dt15-small-openDG-v0',
-                 entry_point='custom_envs.ant.ant_env:AntGymMod',
-                 kwargs=_merge(
-                     {
-                         "continuing_task": False,  # No new goal will be generated when a goal is reached
-                         "distance_threshold": 1.5,
-                         "maze_map": SMALL_OPEN_DIVERSE_G,
-                     },
-                     kwargs,
-                 ),
-                 max_episode_steps=700,
-                 )
-=======
         for dt in [0.5,1.0,1.5]:
             for map in MazeMap.name2map.keys():
                 for continuing_task in [1, 0]:
@@ -222,7 +126,6 @@
                                     ),
                                     max_episode_steps=max_ep_Steps,
                                     )
->>>>>>> dacc80f8
 
     register(id='Reach1DOF-v0',
              entry_point='custom_envs.reach1dof.reach1dof_env:Reach1DOFEnv',
