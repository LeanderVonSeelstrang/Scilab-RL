"""
All custom environments must be registered here, otherwise they won't be found.
"""
from gymnasium.envs.registration import register
from metaworld.envs import ALL_V2_ENVIRONMENTS_GOAL_OBSERVABLE
from utils.custom_wrappers import MakeDictObs

RESET = R = "r"  # Initial Reset position of the agent
GOAL = G = "g"
COMBINED = C = "c"  # These cells can be selected as goal or reset locations


class MazeMap:
    OPEN = [
        [1, 1, 1, 1, 1, 1, 1],
        [1, 0, 0, 0, 0, 0, 1],
        [1, 0, 0, 0, 0, 0, 1],
        [1, 0, 0, 0, 0, 0, 1],
        [1, 1, 1, 1, 1, 1, 1],
    ]
    OPEN_DIVERSE_G = [
        [1, 1, 1, 1, 1, 1, 1],
        [1, R, G, G, G, G, 1],
        [1, G, G, G, G, G, 1],
        [1, G, G, G, G, G, 1],
        [1, 1, 1, 1, 1, 1, 1],
    ]
    OPEN_DIVERSE_GR = [
        [1, 1, 1, 1, 1, 1, 1],
        [1, C, C, C, C, C, 1],
        [1, C, C, C, C, C, 1],
        [1, C, C, C, C, C, 1],
        [1, 1, 1, 1, 1, 1, 1],
    ]
    SMALL_OPEN_DIVERSE_GR = [
        [1, 1, 1, 1, 1],
        [1, C, C, C, 1],
        [1, C, C, C, 1],
        [1, C, C, C, 1],
        [1, 1, 1, 1, 1],
    ]
    SMALL_OPEN_DIVERSE_G = [
        [1, 1, 1, 1, 1],
        [1, G, G, G, 1],
        [1, G, G, G, 1],
        [1, G, G, G, 1],
        [1, 1, 1, 1, 1],
    ]
    MEDIUM_CUSTOM_DIVERSE_GR = [[1, 1, 1, 1, 1, 1, 1, 1],
                                [1, C, C, 1, 1, C, C, 1],
                                [1, C, C, 1, C, C, C, 1],
                                [1, 1, C, C, C, 1, 1, 1],
                                [1, C, C, 1, C, C, C, 1],
                                [1, C, 1, C, C, 1, C, 1],
                                [1, C, C, C, 1, C, C, 1],
                                [1, 1, 1, 1, 1, 1, 1, 1]]
    name2map = {"open": OPEN,
                "open_dg": OPEN_DIVERSE_G,
                "open_dgr": OPEN_DIVERSE_GR,
                "small_open_dg": SMALL_OPEN_DIVERSE_G,
                "small_open_dgr": SMALL_OPEN_DIVERSE_GR,
                "medium_custom_dgr": MEDIUM_CUSTOM_DIVERSE_GR,
                }


def _merge(a, b):
    a.update(b)
    return a


def register_custom_envs():
    for n_objects in range(5):
        for gripper_goal in ['gripper_none', 'gripper_random', 'gripper_above']:
            if gripper_goal != 'gripper_random' and n_objects == 0:  # Disallow because there would be no goal
                continue
            distance_threshold = 0.05  # was originally 0.05
            register(id=f'Blocks-o{n_objects}-{gripper_goal}-v1',
                     entry_point='custom_envs.blocks.blocks_env:BlocksEnv',
                     kwargs={'n_objects': n_objects, 'gripper_goal': gripper_goal,
                             'distance_threshold': distance_threshold},
                     max_episode_steps=max(50, 50 * n_objects))

    ## Custom Ant environments
    for reward_type in ["sparse", "sparseneg", "dense"]:
        for fs in [5, 10, 15, 20]:
            for dt in [0.5, 1.0, 1.5]:
                for map in MazeMap.name2map.keys():
                    for continuing_task in [1, 0]:
                        for reset_target in [1, 0]:
                            for max_ep_Steps in [300, 500, 700]:
                                kwargs = {
                                    "reward_type": reward_type,
                                    'frame_skip': fs,
                                    "distance_threshold": dt,
                                    "maze_map": MazeMap.name2map[map],
                                    "continuing_task": continuing_task,
                                    "reset_target": reset_target,
                                }
                                register(
                                    id=f'AntGym-{reward_type}-{fs}-{dt}-{map}-c{continuing_task}-rt{reset_target}-s{max_ep_Steps}-v0',
                                    entry_point='custom_envs.maze.ant_env:AntGymMod',
                                    kwargs=kwargs,
                                    max_episode_steps=max_ep_Steps,
                                )
<<<<<<< HEAD
    ## Custom PointMaze environments
    for reward_type in ["sparse", "sparseneg", "dense"]:
        for dt in [0.5, 1.0, 1.5]:
            for map in MazeMap.name2map.keys():
                for continuing_task in [1, 0]:
                    for reset_target in [1, 0]:
                        for max_ep_Steps in [300, 500, 700]:
                            kwargs = {
                                "reward_type": reward_type,
                                "distance_threshold": dt,
                                "maze_map": MazeMap.name2map[map],
                                "continuing_task": continuing_task,
                                "reset_target": reset_target,
                            }
                            register(
                                id=f'PointGym-{reward_type}-{dt}-{map}-c{continuing_task}-rt{reset_target}-s{max_ep_Steps}-v0',
                                entry_point='custom_envs.maze.point_env:PointGymMod',
                                kwargs=kwargs,
                                max_episode_steps=max_ep_Steps,
                            )
=======
                                for n_obj in range(5):
                                    obj_kwargs = kwargs.copy()
                                    obj_kwargs['n_objects'] = n_obj
                                    register(
                                        id=f'PointObjGym-{reward_type}-o{n_obj}-{dt}-{map}-c{continuing_task}-rt{reset_target}-s{max_ep_Steps}-v0',
                                        entry_point='custom_envs.maze.point_obj_env:PointObjEnv',
                                        kwargs=obj_kwargs,
                                        max_episode_steps=max_ep_Steps,
                                    )
    # kwargs = {
    #     "reward_type": reward_type,
    #     "distance_threshold": 0.45,
    #     "maze_map": MazeMap.name2map["small_open_dgr"],
    #     "continuing_task": 1,
    #     "reset_target": 0,
    #     "n_objects": 4,
    # }
    # register(
    #     id=f'PointObjGym-v0',
    #     entry_point='custom_envs.maze.point_obj_env:PointObjEnv',
    #     kwargs=kwargs,
    #     max_episode_steps=700,
    # )
>>>>>>> 84725d07

    register(id='Reach1DOF-v0',
             entry_point='custom_envs.reach1dof.reach1dof_env:Reach1DOFEnv',
             max_episode_steps=50)

    register(id="MoonlanderWorld-dodge-simple-v0",
             entry_point="custom_envs.moonlander.moonlander_env:MoonlanderWorldEnv",
             kwargs={'task': 'dodge', 'reward_function': 'simple'},
             max_episode_steps=500)
    register(id="MoonlanderWorld-dodge-gaussian-v0",
             entry_point="custom_envs.moonlander.moonlander_env:MoonlanderWorldEnv",
             kwargs={'task': 'dodge', 'reward_function': 'gaussian'},
             max_episode_steps=500)
    register(id="MoonlanderWorld-dodge-pos_neg-v0",
             entry_point="custom_envs.moonlander.moonlander_env:MoonlanderWorldEnv",
             kwargs={'task': 'dodge', 'reward_function': 'pos_neg'},
             max_episode_steps=500)
    register(id="MoonlanderWorld-collect-simple-v0",
             entry_point="custom_envs.moonlander.moonlander_env:MoonlanderWorldEnv",
             kwargs={'task': 'collect', 'reward_function': 'simple'},
             max_episode_steps=500)
    register(id="MoonlanderWorld-collect-gaussian-v0",
             entry_point="custom_envs.moonlander.moonlander_env:MoonlanderWorldEnv",
             kwargs={'task': 'collect', 'reward_function': 'gaussian'},
             max_episode_steps=500)
    register(id="MoonlanderWorld-collect-pos_neg-v0",
             entry_point="custom_envs.moonlander.moonlander_env:MoonlanderWorldEnv",
             kwargs={'task': 'collect', 'reward_function': 'pos_neg'},
             max_episode_steps=500)

    register(id="MetaEnv-simple-v0",
             entry_point="custom_envs.moonlander.meta_env:MetaEnv",
             kwargs={'reward_function': 'simple'},
             max_episode_steps=500)
    register(id="MetaEnv-gaussian-v0",
             entry_point="custom_envs.moonlander.meta_env:MetaEnv",
             kwargs={'reward_function': 'gaussian'},
             max_episode_steps=500)
    register(id="MetaEnv-pos_neg-v0",
             entry_point="custom_envs.moonlander.meta_env:MetaEnv",
             kwargs={'reward_function': 'pos_neg'},
             max_episode_steps=500)

    register(id="GridworldEnv-v0",
             entry_point="custom_envs.grid_world.grid_world_env:GridWorldEnv",
             max_episode_steps=10)
    register(id="GridworldEnv-v1",
             entry_point="custom_envs.grid_world.grid_world_env:GridWorldEnv",
             kwargs={'is_it_possible_that_input_noise_is_applied': True},
             max_episode_steps=10)
    register(id="GridworldEnv-v2",
             entry_point="custom_envs.grid_world.grid_world_env:GridWorldEnv",
             kwargs={'scene_of_input_noise': True},
             max_episode_steps=10)

    for n_objects in range(3):
        register(id=f'Hook-o{n_objects}-v1',
                 entry_point='custom_envs.hook.hook_env:HookEnv',
                 kwargs={'n_objects': n_objects},
                 max_episode_steps=max(50, 100 * n_objects))

        register(id=f'ButtonUnlock-o{n_objects}-v1',
                 entry_point='custom_envs.button_unlock.button_unlock_env:ButtonUnlockEnv',
                 kwargs={'n_buttons': n_objects + 1},
                 max_episode_steps=max(50, 50 * n_objects))

    register(
        id='parking-limited-v0',
        entry_point='highway_env.envs:ParkingEnv',
        max_episode_steps=100,
    )

    register_metaworld_envs()


def register_metaworld_envs():
    for env_name, env_class in ALL_V2_ENVIRONMENTS_GOAL_OBSERVABLE.items():
        for env_type in ["original", "sparse", "dense"]:
            """
            original - don't use the MakeDictObs wrapper
            sparse - use the MakeDictObs wrapper and sparse rewards
            dense - use the MakeDictObs wrapper and dense rewards
            """

            def make_variable_goal_env(environment_class, environment_type):
                def variable_goal_env(**kwargs):
                    """
                    set _freeze_rand_vec to False after instantiation so that the goal is not always the same.
                    """
                    env = environment_class(**kwargs)
                    env._freeze_rand_vec = False
                    if environment_type == "original":
                        pass
                    elif environment_type == "sparse":
                        env = MakeDictObs(env, dense=False)
                    elif environment_type == "dense":
                        env = MakeDictObs(env, dense=True)
                    else:
                        raise ValueError(f"unknown environment type {environment_type}")
                    return env

                return variable_goal_env

            if env_type == "original":
                register(id=f"MetaW-{env_name[:-len('-goal-observable')]}",
                         entry_point=make_variable_goal_env(env_class, env_type), max_episode_steps=500)
            elif env_type == "sparse":
                register(id=f"MetaW-{env_name[:-len('-goal-observable')]}-sparse",
                         entry_point=make_variable_goal_env(env_class, env_type), max_episode_steps=500)
            elif env_type == "dense":
                register(id=f"MetaW-{env_name[:-len('-goal-observable')]}-dense",
                         entry_point=make_variable_goal_env(env_class, env_type), max_episode_steps=500)<|MERGE_RESOLUTION|>--- conflicted
+++ resolved
@@ -102,7 +102,6 @@
                                     kwargs=kwargs,
                                     max_episode_steps=max_ep_Steps,
                                 )
-<<<<<<< HEAD
     ## Custom PointMaze environments
     for reward_type in ["sparse", "sparseneg", "dense"]:
         for dt in [0.5, 1.0, 1.5]:
@@ -123,16 +122,15 @@
                                 kwargs=kwargs,
                                 max_episode_steps=max_ep_Steps,
                             )
-=======
-                                for n_obj in range(5):
-                                    obj_kwargs = kwargs.copy()
-                                    obj_kwargs['n_objects'] = n_obj
-                                    register(
-                                        id=f'PointObjGym-{reward_type}-o{n_obj}-{dt}-{map}-c{continuing_task}-rt{reset_target}-s{max_ep_Steps}-v0',
-                                        entry_point='custom_envs.maze.point_obj_env:PointObjEnv',
-                                        kwargs=obj_kwargs,
-                                        max_episode_steps=max_ep_Steps,
-                                    )
+                            for n_obj in range(5):
+                                obj_kwargs = kwargs.copy()
+                                obj_kwargs['n_objects'] = n_obj
+                                register(
+                                    id=f'PointObjGym-{reward_type}-o{n_obj}-{dt}-{map}-c{continuing_task}-rt{reset_target}-s{max_ep_Steps}-v0',
+                                    entry_point='custom_envs.maze.point_obj_env:PointObjEnv',
+                                    kwargs=obj_kwargs,
+                                    max_episode_steps=max_ep_Steps,
+                                )
     # kwargs = {
     #     "reward_type": reward_type,
     #     "distance_threshold": 0.45,
@@ -147,7 +145,6 @@
     #     kwargs=kwargs,
     #     max_episode_steps=700,
     # )
->>>>>>> 84725d07
 
     register(id='Reach1DOF-v0',
              entry_point='custom_envs.reach1dof.reach1dof_env:Reach1DOFEnv',
