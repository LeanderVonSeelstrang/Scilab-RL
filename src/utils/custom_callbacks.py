--- conflicted
+++ resolved
@@ -74,7 +74,6 @@
         wrapped with a Monitor wrapper)
     """
 
-<<<<<<< HEAD
     def _log_data_callback(self, locals_: Dict[str, Any], globals_: Dict[str, Any]) -> None:
         """
         Callback passed to the  ``evaluate_policy`` function
@@ -97,8 +96,6 @@
             reward = float(locals_['rewards'][0])
             self.logger.record('eval/rollout_rewards_step', reward)
 
-=======
->>>>>>> 8cdba492
     def _on_step(self) -> bool:
 
         if self.eval_freq > 0 and self.n_calls % self.eval_freq == 0:
