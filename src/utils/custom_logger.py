from typing import Any, Dict, List, TextIO, Tuple, Union
import warnings
import os
import sys
from stable_baselines3.common.logger import KVWriter, Video, FormatUnsupportedError, SeqWriter, configure
import mlflow
import wandb
from omegaconf import OmegaConf
from utils.util import flatten_dictConf
from moviepy.editor import VideoFileClip

def setup_logger(run_dir, run_name, cfg):
    logger = configure(folder=run_dir, format_strings=[])
    logger.output_formats.append(FixedHumanOutputFormat(sys.stdout))
    logger.output_formats.append(FixedHumanOutputFormat(os.path.join(run_dir, "train.log")))
    logger.output_formats.append(MLFlowOutputFormat())
    if cfg['wandb']:
        non_nested_cfg = flatten_dictConf(cfg)
        os.environ['WANDB_START_METHOD'] = "thread"
<<<<<<< HEAD
        # FIXME: not hardcoded
        wandb_args = dict(project="cleanppo_MoonlanderWorld",
                          name=cfg.project_name if cfg.project_name else run_name,
=======
        project_name = cfg.project_name
        if project_name is None:
            project_name = run_name
        wandb_args = dict(project=project_name,
>>>>>>> 4ffa95e5
                          config=non_nested_cfg)
        print(wandb_args)
        if 'entity' in cfg:
            wandb_args['entity'] = cfg['entity']
        if 'group' in cfg:
            wandb_args['group'] = cfg['group']
        if 'tags' in cfg:
            wandb_args['tags'] = cfg['tags']
        wandb.init(**wandb_args)
        logger.output_formats.append(WandBOutputFormat())
    logger.info("Starting training with the following configuration:")
    logger.info(OmegaConf.to_yaml(cfg))
    logger.info(f"Log directory: {run_dir}")
    logger.info(f"Starting process id: {os.getpid()}")
    return logger


class MLFlowOutputFormat(KVWriter, SeqWriter):

    def __init__(self):
        self.log_txt = ''

    def write(self,
              key_values: Dict[str, Any],
              key_excluded: Dict[str, Union[str, Tuple[str, ...]]], step: int = 0) -> None:
        kvs = key_values.copy()
        for k, v in kvs.items():
            try:
                mlflow.log_metric(k, v, step=step)
            except Exception as e:
                pass

    def write_sequence(self, sequence: List) -> None:
        sequence = list(sequence)
        for elem in sequence:
            self.log_txt += elem + '\n'
        mlflow.log_text(self.log_txt, "log.txt")

    def close(self) -> None:
        return


class WandBOutputFormat(KVWriter, SeqWriter):
    def write(self,
              key_values: Dict[str, Any],
              key_excluded: Dict[str, Union[str, Tuple[str, ...]]], step: int = 0) -> None:
        new_key_values = key_values.copy()
        keys_to_del = []
        for key in new_key_values.keys():
            vid_file_str_idx = key.find("/video")
            if vid_file_str_idx >= 0:
                keys_to_del.append(key)
                videofilename = new_key_values[key]
                wandb.log({f'{key}': wandb.Video(videofilename)})
        for k in keys_to_del:
            del new_key_values[k]
        wandb.log(new_key_values, step=step)



    def write_sequence(self, sequence: List) -> None:
        pass

    def close(self) -> None:
        return


class FixedHumanOutputFormat(KVWriter, SeqWriter):
    def __init__(self, filename_or_file: Union[str, TextIO]):
        """
        log to a file, in a human-readable format

        :param filename_or_file: the file to write the log to
        """
        if isinstance(filename_or_file, str):
            self.file = open(filename_or_file, "wt")
            self.own_file = True
        else:
            assert hasattr(filename_or_file, "write"), f"Expected file or str, got {filename_or_file}"
            self.file = filename_or_file
            self.own_file = False

    def write(self, key_values: Dict, key_excluded: Dict, step: int = 0) -> None:
        # Create strings for printing
        kv_list = {}
        # key2str = {}
        for (key, value), (_, excluded) in zip(sorted(key_values.items()), sorted(key_excluded.items())):
            if excluded is not None and ("stdout" in excluded or "log" in excluded):
                continue

            if isinstance(value, Video):
                raise FormatUnsupportedError(["stdout", "log"], "video")

            if isinstance(value, float):
                # Align left
                value_str = f"{value:<8.3g}"
            else:
                value_str = str(value)

            if key.find("/") > 0:  # Find tag and add it to the dict
                tag = key[: key.find("/") + 1]
            else:
                tag = ''
            if tag not in kv_list.keys():
                kv_list[self._truncate(tag)] = {}

            key = str("   " + key[len(tag):])
            val = self._truncate(value_str)
            kv_list[tag][key] = val

        # Find max widths
        if len(kv_list.keys()) == 0:
            warnings.warn("Tried to write empty key-value dict")
            return
        key_width = 0
        val_width = 0
        for tag, vlist in kv_list.items():
            for k, v in vlist.items():
                key_width = max(key_width, len(k))
                val_width = max(val_width, len(v))

        # Write out the data
        dashes = "-" * (key_width + val_width + 7)
        lines = [dashes]
        for tag, vlist in kv_list.items():
            key_space = " " * (key_width - len(tag))
            val_space = " " * (val_width)
            lines.append(f"| {tag}{key_space} | {val_space} |")
            for k, v in vlist.items():
                val_space = " " * (val_width - len(v))
                key_space = " " * (key_width - len(k))
                lines.append(f"| {k}{key_space} | {v}{val_space} |")
        lines.append(dashes)
        self.file.write("\n".join(lines) + "\n")
        self.file.flush()

    @classmethod
    def _truncate(cls, string: str, max_length: int = 33) -> str:
        return string[: max_length - 3] + "..." if len(string) > max_length else string

    def write_sequence(self, sequence: List) -> None:
        sequence = list(sequence)
        for i, elem in enumerate(sequence):
            self.file.write(elem)
            if i < len(sequence) - 1:  # add space unless this is the last one
                self.file.write(" ")
        self.file.write("\n")
        self.file.flush()

    def close(self) -> None:
        """
        closes the file
        """
        if self.own_file:
            self.file.close()<|MERGE_RESOLUTION|>--- conflicted
+++ resolved
@@ -17,16 +17,11 @@
     if cfg['wandb']:
         non_nested_cfg = flatten_dictConf(cfg)
         os.environ['WANDB_START_METHOD'] = "thread"
-<<<<<<< HEAD
-        # FIXME: not hardcoded
-        wandb_args = dict(project="cleanppo_MoonlanderWorld",
-                          name=cfg.project_name if cfg.project_name else run_name,
-=======
         project_name = cfg.project_name
         if project_name is None:
             project_name = run_name
-        wandb_args = dict(project=project_name,
->>>>>>> 4ffa95e5
+        # FIXME: not hardcoded
+        wandb_args = dict(project="cleanppo_MoonlanderWorld",
                           config=non_nested_cfg)
         print(wandb_args)
         if 'entity' in cfg:
